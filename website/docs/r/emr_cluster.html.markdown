---
layout: "aws"
page_title: "AWS: aws_emr_cluster"
sidebar_current: "docs-aws-resource-emr-cluster"
description: |-
  Provides an Elastic MapReduce Cluster
---

# aws_emr_cluster

Provides an Elastic MapReduce Cluster, a web service that makes it easy to
process large amounts of data efficiently. See [Amazon Elastic MapReduce Documentation](https://aws.amazon.com/documentation/elastic-mapreduce/)
for more information.

## Example Usage

```hcl
<<<<<<< HEAD
resource "aws_emr_cluster" "cluster" {
  name          = "emr-test-arn"
  release_label = "emr-4.6.0"
  applications  = ["Spark"]
=======
resource "aws_emr_cluster" "emr-test-cluster" {
  name            = "emr-test-arn"
  release_label   = "emr-4.6.0"
  applications    = ["Spark"]
>>>>>>> 137cd3ca
  additional_info = <<EOF
{
  "instanceAwsClientConfiguration": {
    "proxyPort": 8099,
    "proxyHost": "myproxy.example.com"
  }
}
EOF

  termination_protection            = false
  keep_job_flow_alive_when_no_steps = true

  ec2_attributes {
    subnet_id                         = "${aws_subnet.main.id}"
    emr_managed_master_security_group = "${aws_security_group.sg.id}"
    emr_managed_slave_security_group  = "${aws_security_group.sg.id}"
    instance_profile                  = "${aws_iam_instance_profile.emr_profile.arn}"
  }

  instance_group {
    instance_role  = "CORE"
    instance_type  = "c4.large"
    instance_count = "1"
    ebs_config {
      size                 = "40"
      type                 = "gp2"
      volumes_per_instance = 1
    }
    bid_price          = "0.30"
    autoscaling_policy = <<EOF
{
"Constraints": {
  "MinCapacity": 1,
  "MaxCapacity": 2
},
"Rules": [
  {
    "Name": "ScaleOutMemoryPercentage",
    "Description": "Scale out if YARNMemoryAvailablePercentage is less than 15",
    "Action": {
      "SimpleScalingPolicyConfiguration": {
        "AdjustmentType": "CHANGE_IN_CAPACITY",
        "ScalingAdjustment": 1,
        "CoolDown": 300
      }
    },
    "Trigger": {
      "CloudWatchAlarmDefinition": {
        "ComparisonOperator": "LESS_THAN",
        "EvaluationPeriods": 1,
        "MetricName": "YARNMemoryAvailablePercentage",
        "Namespace": "AWS/ElasticMapReduce",
        "Period": 300,
        "Statistic": "AVERAGE",
        "Threshold": 15.0,
        "Unit": "PERCENT"
      }
    }
  }
]
}
EOF
  }
  ebs_root_volume_size = 100

  master_instance_type = "m5.xlarge"
  core_instance_type   = "m5.xlarge"
  core_instance_count  = 1

  tags {
    role = "rolename"
    env  = "env"
  }

  bootstrap_action {
    path = "s3://elasticmapreduce/bootstrap-actions/run-if"
    name = "runif"
    args = ["instance.isMaster=true", "echo running on master node"]
  }

  configurations_json = <<EOF
  [
    {
      "Classification": "hadoop-env",
      "Configurations": [
        {
          "Classification": "export",
          "Properties": {
            "JAVA_HOME": "/usr/lib/jvm/java-1.8.0"
          }
        }
      ],
      "Properties": {}
    },
    {
      "Classification": "spark-env",
      "Configurations": [
        {
          "Classification": "export",
          "Properties": {
            "JAVA_HOME": "/usr/lib/jvm/java-1.8.0"
          }
        }
      ],
      "Properties": {}
    }
  ]
EOF  
  service_role        = "${aws_iam_role.iam_emr_service_role.arn}"
}
```

The `aws_emr_cluster` resource typically requires two IAM roles, one for the EMR Cluster
to use as a service, and another to place on your Cluster Instances to interact
with AWS from those instances. The suggested role policy template for the EMR service is `AmazonElasticMapReduceRole`,
and `AmazonElasticMapReduceforEC2Role` for the EC2 profile. See the [Getting
Started](https://docs.aws.amazon.com/ElasticMapReduce/latest/ManagementGuide/emr-gs-launch-sample-cluster.html)
guide for more information on these IAM roles. There is also a fully-bootable
example Terraform configuration at the bottom of this page.

### Enable Debug Logging

[Debug logging in EMR](https://docs.aws.amazon.com/emr/latest/ManagementGuide/emr-plan-debugging.html)
is implemented as a step. It is highly recommended to utilize the
[lifecycle configuration block](/docs/configuration/resources.html) with `ignore_changes` if other
steps are being managed outside of Terraform.

```hcl
resource "aws_emr_cluster" "example" {
  # ... other configuration ...

  step {
    action = "TERMINATE_CLUSTER"
    name   = "Setup Hadoop Debugging"

    hadoop_jar_step {
      jar  = "command-runner.jar"
      args = ["state-pusher-script"]
    }
  }

  # Optional: ignore outside changes to running cluster steps
  lifecycle {
    ignore_changes = ["step"]
  }
}
```

## Argument Reference

The following arguments are supported:

* `name` - (Required) The name of the job flow
* `release_label` - (Required) The release label for the Amazon EMR release
* `master_instance_type` - (Optional) The EC2 instance type of the master node. Exactly one of `master_instance_type` and `instance_group` must be specified.
* `scale_down_behavior` - (Optional) The way that individual Amazon EC2 instances terminate when an automatic scale-in activity occurs or an `instance group` is resized.
* `additional_info` - (Optional) A JSON string for selecting additional features such as adding proxy information. Note: Currently there is no API to retrieve the value of this argument after EMR cluster creation from provider, therefore Terraform cannot detect drift from the actual EMR cluster if its value is changed outside Terraform.
* `service_role` - (Required) IAM role that will be assumed by the Amazon EMR service to access AWS resources
* `security_configuration` - (Optional) The security configuration name to attach to the EMR cluster. Only valid for EMR clusters with `release_label` 4.8.0 or greater
* `core_instance_type` - (Optional) The EC2 instance type of the slave nodes. Cannot be specified if `instance_groups` is set
* `core_instance_count` - (Optional) Number of Amazon EC2 instances used to execute the job flow. EMR will use one node as the cluster's master node and use the remainder of the nodes (`core_instance_count`-1) as core nodes. Cannot be specified if `instance_groups` is set. Default `1`
* `instance_group` - (Optional) A list of `instance_group` objects for each instance group in the cluster. Exactly one of `master_instance_type` and `instance_group` must be specified. If `instance_group` is set, then it must contain a configuration block for at least the `MASTER` instance group type (as well as any additional instance groups). Defined below
* `log_uri` - (Optional) S3 bucket to write the log files of the job flow. If a value is not provided, logs are not created
* `applications` - (Optional) A list of applications for the cluster. Valid values are: `Flink`, `Hadoop`, `Hive`, `Mahout`, `Pig`, `Spark`, and `JupyterHub` (as of EMR 5.14.0). Case insensitive
* `termination_protection` - (Optional) Switch on/off termination protection (default is off)
* `keep_job_flow_alive_when_no_steps` - (Optional) Switch on/off run cluster with no steps or when all steps are complete (default is on)
* `ec2_attributes` - (Optional) Attributes for the EC2 instances running the job flow. Defined below
* `kerberos_attributes` - (Optional) Kerberos configuration for the cluster. Defined below
* `ebs_root_volume_size` - (Optional) Size in GiB of the EBS root device volume of the Linux AMI that is used for each EC2 instance. Available in Amazon EMR version 4.x and later.
* `custom_ami_id` - (Optional) A custom Amazon Linux AMI for the cluster (instead of an EMR-owned AMI). Available in Amazon EMR version 5.7.0 and later.
* `bootstrap_action` - (Optional) List of bootstrap actions that will be run before Hadoop is started on the cluster nodes. Defined below
* `configurations` - (Optional) List of configurations supplied for the EMR cluster you are creating
* `configurations_json` - (Optional) A JSON string for supplying list of configurations for the EMR cluster.

~> **NOTE on configurations_json:** If the `Configurations` value is empty then you should skip
the `Configurations` field instead of providing empty list as value `"Configurations": []`.

```hcl
configurations_json = <<EOF
  [
    {
      "Classification": "hadoop-env",
      "Configurations": [
        {
          "Classification": "export",
          "Properties": {
            "JAVA_HOME": "/usr/lib/jvm/java-1.8.0"
          }
        }
      ],
      "Properties": {}
    }
  ]
EOF
```

* `visible_to_all_users` - (Optional) Whether the job flow is visible to all IAM users of the AWS account associated with the job flow. Default `true`
* `autoscaling_role` - (Optional) An IAM role for automatic scaling policies. The IAM role provides permissions that the automatic scaling feature requires to launch and terminate EC2 instances in an instance group.
* `step` - (Optional) List of steps to run when creating the cluster. Defined below. It is highly recommended to utilize the [lifecycle configuration block](/docs/configuration/resources.html) with `ignore_changes` if other steps are being managed outside of Terraform.
* `tags` - (Optional) list of tags to apply to the EMR Cluster

## ec2_attributes

Attributes for the Amazon EC2 instances running the job flow

* `key_name` - (Optional) Amazon EC2 key pair that can be used to ssh to the master node as the user called `hadoop`
* `subnet_id` - (Optional) VPC subnet id where you want the job flow to launch. Cannot specify the `cc1.4xlarge` instance type for nodes of a job flow launched in a Amazon VPC
* `additional_master_security_groups` - (Optional) String containing a comma separated list of additional Amazon EC2 security group IDs for the master node
* `additional_slave_security_groups` - (Optional) String containing a comma separated list of additional Amazon EC2 security group IDs for the slave nodes as a comma separated string
* `emr_managed_master_security_group` - (Optional) Identifier of the Amazon EC2 EMR-Managed security group for the master node
* `emr_managed_slave_security_group` - (Optional) Identifier of the Amazon EC2 EMR-Managed security group for the slave nodes
* `service_access_security_group` - (Optional) Identifier of the Amazon EC2 service-access security group - required when the cluster runs on a private subnet
* `instance_profile` - (Required) Instance Profile for EC2 instances of the cluster assume this role

~> **NOTE on EMR-Managed security groups:** These security groups will have any
missing inbound or outbound access rules added and maintained by AWS, to ensure
proper communication between instances in a cluster. The EMR service will
maintain these rules for groups provided in `emr_managed_master_security_group`
and `emr_managed_slave_security_group`; attempts to remove the required rules
may succeed, only for the EMR service to re-add them in a matter of minutes.
This may cause Terraform to fail to destroy an environment that contains an EMR
cluster, because the EMR service does not revoke rules added on deletion,
leaving a cyclic dependency between the security groups that prevents their
deletion. To avoid this, use the `revoke_rules_on_delete` optional attribute for
any Security Group used in `emr_managed_master_security_group` and
`emr_managed_slave_security_group`. See [Amazon EMR-Managed Security
Groups](http://docs.aws.amazon.com/emr/latest/ManagementGuide/emr-man-sec-groups.html)
for more information about the EMR-managed security group rules.

## kerberos_attributes

Attributes for Kerberos configuration

* `ad_domain_join_password` - (Optional) The Active Directory password for `ad_domain_join_user`
* `ad_domain_join_user` - (Optional) Required only when establishing a cross-realm trust with an Active Directory domain. A user with sufficient privileges to join resources to the domain.
* `cross_realm_trust_principal_password` - (Optional) Required only when establishing a cross-realm trust with a KDC in a different realm. The cross-realm principal password, which must be identical across realms.
* `kdc_admin_password` - (Required) The password used within the cluster for the kadmin service on the cluster-dedicated KDC, which maintains Kerberos principals, password policies, and keytabs for the cluster.
* `realm` - (Required) The name of the Kerberos realm to which all nodes in a cluster belong. For example, `EC2.INTERNAL`

## instance_group

Attributes for each task instance group in the cluster

* `instance_role` - (Required) The role of the instance group in the cluster. Valid values are: `MASTER`, `CORE`, and `TASK`.
* `instance_type` - (Required) The EC2 instance type for all instances in the instance group
* `instance_count` - (Optional) Target number of instances for the instance group
* `name` - (Optional) Friendly name given to the instance group
* `bid_price` - (Optional) If set, the bid price for each EC2 instance in the instance group, expressed in USD. By setting this attribute, the instance group is being declared as a Spot Instance, and will implicitly create a Spot request. Leave this blank to use On-Demand Instances. `bid_price` can not be set for the `MASTER` instance group, since that group must always be On-Demand
* `ebs_config` - (Optional) A list of attributes for the EBS volumes attached to each instance in the instance group. Each `ebs_config` defined will result in additional EBS volumes being attached to _each_ instance in the instance group. Defined below
* `autoscaling_policy` - (Optional) The autoscaling policy document. This is a JSON formatted string. See [EMR Auto Scaling](https://docs.aws.amazon.com/emr/latest/ManagementGuide/emr-automatic-scaling.html)

## ebs_config

Attributes for the EBS volumes attached to each EC2 instance in the `instance_group`

* `size` - (Required) The volume size, in gibibytes (GiB).
* `type` - (Required) The volume type. Valid options are `gp2`, `io1`, `standard` and `st1`. See [EBS Volume Types](https://docs.aws.amazon.com/AWSEC2/latest/UserGuide/EBSVolumeTypes.html).
* `iops` - (Optional) The number of I/O operations per second (IOPS) that the volume supports
* `volumes_per_instance` - (Optional) The number of EBS volumes with this configuration to attach to each EC2 instance in the instance group (default is 1)

## bootstrap_action

* `name` - (Required) Name of the bootstrap action
* `path` - (Required) Location of the script to run during a bootstrap action. Can be either a location in Amazon S3 or on a local file system
* `args` - (Optional) List of command line arguments to pass to the bootstrap action script

## step

Attributes for step configuration

* `action_on_failure` - (Required) The action to take if the step fails. Valid values: `TERMINATE_JOB_FLOW`, `TERMINATE_CLUSTER`, `CANCEL_AND_WAIT`, and `CONTINUE`
* `hadoop_jar_step` - (Required) The JAR file used for the step. Defined below.
* `name` - (Required) The name of the step.

### hadoop_jar_step

Attributes for Hadoop job step configuration

* `args` - (Optional) List of command line arguments passed to the JAR file's main function when executed.
* `jar` - (Required) Path to a JAR file run during the step.
* `main_class` - (Optional) Name of the main class in the specified Java file. If not specified, the JAR file should specify a Main-Class in its manifest file.
* `properties` - (Optional) Key-Value map of Java properties that are set when the step runs. You can use these properties to pass key value pairs to your main function.

## Attributes Reference

In addition to all arguments above, the following attributes are exported:

* `id` - The ID of the EMR Cluster
* `name` - The name of the cluster.
* `release_label` - The release label for the Amazon EMR release.
* `master_instance_type` - The EC2 instance type of the master node.
* `master_public_dns` - The public DNS name of the master EC2 instance.
* `core_instance_type` - The EC2 instance type of the slave nodes.
* `core_instance_count` The number of slave nodes, i.e. EC2 instance nodes.
* `log_uri` - The path to the Amazon S3 location where logs for this cluster are stored.
* `applications` - The applications installed on this cluster.
* `ec2_attributes` - Provides information about the EC2 instances in a cluster grouped by category: key name, subnet ID, IAM instance profile, and so on.
* `bootstrap_action` - A list of bootstrap actions that will be run before Hadoop is started on the cluster nodes.
* `configurations` - The list of Configurations supplied to the EMR cluster.
* `service_role` - The IAM role that will be assumed by the Amazon EMR service to access AWS resources on your behalf.
* `visible_to_all_users` - Indicates whether the job flow is visible to all IAM users of the AWS account associated with the job flow.
* `tags` - The list of tags associated with a cluster.

## Example bootable config

**NOTE:** This configuration demonstrates a minimal configuration needed to
boot an example EMR Cluster. It is not meant to display best practices. Please
use at your own risk.

```hcl
provider "aws" {
  region = "us-west-2"
}

resource "aws_emr_cluster" "cluster" {
  name          = "emr-test-arn"
  release_label = "emr-4.6.0"
  applications  = ["Spark"]

  ec2_attributes {
    subnet_id                         = "${aws_subnet.main.id}"
    emr_managed_master_security_group = "${aws_security_group.allow_all.id}"
    emr_managed_slave_security_group  = "${aws_security_group.allow_all.id}"
    instance_profile                  = "${aws_iam_instance_profile.emr_profile.arn}"
  }

  master_instance_type = "m5.xlarge"
  core_instance_type   = "m5.xlarge"
  core_instance_count  = 1

  tags {
    role     = "rolename"
    dns_zone = "env_zone"
    env      = "env"
    name     = "name-env"
  }

  bootstrap_action {
    path = "s3://elasticmapreduce/bootstrap-actions/run-if"
    name = "runif"
    args = ["instance.isMaster=true", "echo running on master node"]
  }

  configurations_json = <<EOF
  [
    {
      "Classification": "hadoop-env",
      "Configurations": [
        {
          "Classification": "export",
          "Properties": {
            "JAVA_HOME": "/usr/lib/jvm/java-1.8.0"
          }
        }
      ],
      "Properties": {}
    },
    {
      "Classification": "spark-env",
      "Configurations": [
        {
          "Classification": "export",
          "Properties": {
            "JAVA_HOME": "/usr/lib/jvm/java-1.8.0"
          }
        }
      ],
      "Properties": {}
    }
  ]
EOF

  service_role = "${aws_iam_role.iam_emr_service_role.arn}"
}

resource "aws_security_group" "allow_all" {
  name        = "allow_all"
  description = "Allow all inbound traffic"
  vpc_id      = "${aws_vpc.main.id}"

  ingress {
    from_port   = 0
    to_port     = 0
    protocol    = "-1"
    cidr_blocks = ["0.0.0.0/0"]
  }

  egress {
    from_port   = 0
    to_port     = 0
    protocol    = "-1"
    cidr_blocks = ["0.0.0.0/0"]
  }

  depends_on = ["aws_subnet.main"]

  lifecycle {
    ignore_changes = ["ingress", "egress"]
  }

  tags {
    name = "emr_test"
  }
}

resource "aws_vpc" "main" {
  cidr_block           = "168.31.0.0/16"
  enable_dns_hostnames = true

  tags {
    name = "emr_test"
  }
}

resource "aws_subnet" "main" {
  vpc_id     = "${aws_vpc.main.id}"
  cidr_block = "168.31.0.0/20"

  tags {
    name = "emr_test"
  }
}

resource "aws_internet_gateway" "gw" {
  vpc_id = "${aws_vpc.main.id}"
}

resource "aws_route_table" "r" {
  vpc_id = "${aws_vpc.main.id}"

  route {
    cidr_block = "0.0.0.0/0"
    gateway_id = "${aws_internet_gateway.gw.id}"
  }
}

resource "aws_main_route_table_association" "a" {
  vpc_id         = "${aws_vpc.main.id}"
  route_table_id = "${aws_route_table.r.id}"
}

###

# IAM Role setups

###

# IAM role for EMR Service
resource "aws_iam_role" "iam_emr_service_role" {
  name = "iam_emr_service_role"

  assume_role_policy = <<EOF
{
  "Version": "2008-10-17",
  "Statement": [
    {
      "Sid": "",
      "Effect": "Allow",
      "Principal": {
        "Service": "elasticmapreduce.amazonaws.com"
      },
      "Action": "sts:AssumeRole"
    }
  ]
}
EOF
}

resource "aws_iam_role_policy" "iam_emr_service_policy" {
  name = "iam_emr_service_policy"
  role = "${aws_iam_role.iam_emr_service_role.id}"

  policy = <<EOF
{
    "Version": "2012-10-17",
    "Statement": [{
        "Effect": "Allow",
        "Resource": "*",
        "Action": [
            "ec2:AuthorizeSecurityGroupEgress",
            "ec2:AuthorizeSecurityGroupIngress",
            "ec2:CancelSpotInstanceRequests",
            "ec2:CreateNetworkInterface",
            "ec2:CreateSecurityGroup",
            "ec2:CreateTags",
            "ec2:DeleteNetworkInterface",
            "ec2:DeleteSecurityGroup",
            "ec2:DeleteTags",
            "ec2:DescribeAvailabilityZones",
            "ec2:DescribeAccountAttributes",
            "ec2:DescribeDhcpOptions",
            "ec2:DescribeInstanceStatus",
            "ec2:DescribeInstances",
            "ec2:DescribeKeyPairs",
            "ec2:DescribeNetworkAcls",
            "ec2:DescribeNetworkInterfaces",
            "ec2:DescribePrefixLists",
            "ec2:DescribeRouteTables",
            "ec2:DescribeSecurityGroups",
            "ec2:DescribeSpotInstanceRequests",
            "ec2:DescribeSpotPriceHistory",
            "ec2:DescribeSubnets",
            "ec2:DescribeVpcAttribute",
            "ec2:DescribeVpcEndpoints",
            "ec2:DescribeVpcEndpointServices",
            "ec2:DescribeVpcs",
            "ec2:DetachNetworkInterface",
            "ec2:ModifyImageAttribute",
            "ec2:ModifyInstanceAttribute",
            "ec2:RequestSpotInstances",
            "ec2:RevokeSecurityGroupEgress",
            "ec2:RunInstances",
            "ec2:TerminateInstances",
            "ec2:DeleteVolume",
            "ec2:DescribeVolumeStatus",
            "ec2:DescribeVolumes",
            "ec2:DetachVolume",
            "iam:GetRole",
            "iam:GetRolePolicy",
            "iam:ListInstanceProfiles",
            "iam:ListRolePolicies",
            "iam:PassRole",
            "s3:CreateBucket",
            "s3:Get*",
            "s3:List*",
            "sdb:BatchPutAttributes",
            "sdb:Select",
            "sqs:CreateQueue",
            "sqs:Delete*",
            "sqs:GetQueue*",
            "sqs:PurgeQueue",
            "sqs:ReceiveMessage"
        ]
    }]
}
EOF
}

# IAM Role for EC2 Instance Profile
resource "aws_iam_role" "iam_emr_profile_role" {
  name = "iam_emr_profile_role"

  assume_role_policy = <<EOF
{
  "Version": "2008-10-17",
  "Statement": [
    {
      "Sid": "",
      "Effect": "Allow",
      "Principal": {
        "Service": "ec2.amazonaws.com"
      },
      "Action": "sts:AssumeRole"
    }
  ]
}
EOF
}

resource "aws_iam_instance_profile" "emr_profile" {
  name  = "emr_profile"
  roles = ["${aws_iam_role.iam_emr_profile_role.name}"]
}

resource "aws_iam_role_policy" "iam_emr_profile_policy" {
  name = "iam_emr_profile_policy"
  role = "${aws_iam_role.iam_emr_profile_role.id}"

  policy = <<EOF
{
    "Version": "2012-10-17",
    "Statement": [{
        "Effect": "Allow",
        "Resource": "*",
        "Action": [
            "cloudwatch:*",
            "dynamodb:*",
            "ec2:Describe*",
            "elasticmapreduce:Describe*",
            "elasticmapreduce:ListBootstrapActions",
            "elasticmapreduce:ListClusters",
            "elasticmapreduce:ListInstanceGroups",
            "elasticmapreduce:ListInstances",
            "elasticmapreduce:ListSteps",
            "kinesis:CreateStream",
            "kinesis:DeleteStream",
            "kinesis:DescribeStream",
            "kinesis:GetRecords",
            "kinesis:GetShardIterator",
            "kinesis:MergeShards",
            "kinesis:PutRecord",
            "kinesis:SplitShard",
            "rds:Describe*",
            "s3:*",
            "sdb:*",
            "sns:*",
            "sqs:*"
        ]
    }]
}
EOF
}
```

## Import

EMR clusters can be imported using the `id`, e.g.

```
$ terraform import aws_emr_cluster.cluster j-123456ABCDEF
```<|MERGE_RESOLUTION|>--- conflicted
+++ resolved
@@ -15,17 +15,10 @@
 ## Example Usage
 
 ```hcl
-<<<<<<< HEAD
 resource "aws_emr_cluster" "cluster" {
   name          = "emr-test-arn"
   release_label = "emr-4.6.0"
   applications  = ["Spark"]
-=======
-resource "aws_emr_cluster" "emr-test-cluster" {
-  name            = "emr-test-arn"
-  release_label   = "emr-4.6.0"
-  applications    = ["Spark"]
->>>>>>> 137cd3ca
   additional_info = <<EOF
 {
   "instanceAwsClientConfiguration": {
